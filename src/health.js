--- conflicted
+++ resolved
@@ -86,17 +86,12 @@
 		process: getProcessInfo(),
 		net: getNetworkInterfacesInfo(),
 		transit: getTransitStatus(broker),
-		time: getDateTimeInfo(),
+		time: getDateTimeInfo()
 
-<<<<<<< HEAD
-	// TODO: event loop & GC info
-	// https://github.com/RisingStack/trace-nodejs/blob/master/lib/agent/metrics/apm/index.js
-=======
 		// TODO: event loop & GC info
 		// https://github.com/RisingStack/trace-nodejs/blob/master/lib/agent/metrics/apm/index.js
 	};
 };
->>>>>>> 5589eea0
 
 module.exports = broker => Promise
 	.resolve(getHealthStatus(broker));