"use strict";

const { protectReject } = require("./utils");
const ServiceBroker = require("../../src/service-broker");
const Context = require("../../src/context");
const Transit = require("../../src/transit");
const FakeTransporter = require("../../src/transporters/fake");
const E = require("../../src/errors");
const P = require("../../src/packets");

describe("Test Transporter constructor", () => {

	const broker = new ServiceBroker({ logger: false });
	const transporter = new FakeTransporter();

	it("create instance", () => {
		let transit = new Transit(broker, transporter);
		expect(transit).toBeDefined();
		expect(transit.opts).toBeUndefined();
		expect(transit.logger).toBeDefined();
		expect(transit.nodeID).toBe(broker.nodeID);
		expect(transit.pendingRequests).toBeInstanceOf(Map);
		expect(transit.stat).toEqual({
			packets: {
				sent: 0,
				received: 0
			}
		});

		expect(transit.connected).toBe(false);
		expect(transit.disconnecting).toBe(false);
		expect(transit.isReady).toBe(false);

		expect(transit.tx).toBe(transporter);
	});

	it("create instance with options", () => {
		let opts = { id: 5 };
		let transit = new Transit(broker, transporter, opts);
		expect(transit).toBeDefined();
		expect(transit.opts).toBe(opts);
	});

	it("should call transporter.init", () => {
		transporter.init = jest.fn();
		let transit = new Transit(broker, transporter);

		expect(transporter.init).toHaveBeenCalledTimes(1);
		expect(transporter.init).toHaveBeenCalledWith(transit, jasmine.any(Function), jasmine.any(Function));
	});
});

describe("Test Transit.connect", () => {

	const broker = new ServiceBroker({ logger: false });
	const transporter = new FakeTransporter();
	const transit = new Transit(broker, transporter);

	transporter.connect = jest.fn(() => Promise.resolve());

	it("should call transporter connect", () => {
		let p = transit.connect().catch(protectReject).then(() => {
			expect(transporter.connect).toHaveBeenCalledTimes(1);

			expect(transit.__connectResolve).toBeDefined();
		});

		transit.__connectResolve();

		return p;
	});

	/* not working
	it("should recall transporter connect if failed", () => {
		let clock = lolex.install();
		transporter.connect = jest.fn()
			.mockImplementationOnce(() => Promise.reject())
			.mockImplementationOnce(() => Promise.resolve());

		let p = transit.connect().then(() => {
			expect(transporter.connect).toHaveBeenCalledTimes(2);

			clock.uninstall();
		});

		clock.runAll();

		return p;
	});
	*/

});

describe("Test Transit.afterConnect", () => {

	const broker = new ServiceBroker({ logger: false });
	const transporter = new FakeTransporter();
	const transit = new Transit(broker, transporter);

	let resolver;

	broker.broadcastLocal = jest.fn();

	beforeEach(() => {
		resolver = jest.fn();
		transit.__connectResolve = resolver;
		transit.makeSubscriptions = jest.fn(() => Promise.resolve());
		transit.discoverNodes = jest.fn(() => Promise.resolve());
	});

	it("should call makeSubscriptions & discoverNodes", () => {
		return transit.afterConnect().catch(protectReject).then(() => {
			expect(transit.makeSubscriptions).toHaveBeenCalledTimes(1);
			expect(transit.discoverNodes).toHaveBeenCalledTimes(1);
			expect(resolver).toHaveBeenCalledTimes(1);
			expect(transit.__connectResolve).toBeNull();
			expect(transit.connected).toBe(true);
			expect(broker.broadcastLocal).toHaveBeenCalledTimes(1);
			expect(broker.broadcastLocal).toHaveBeenCalledWith("$transporter.connected");
		});
	});

	it("should call only discoverNodes if was reconnected", () => {
		broker.broadcastLocal.mockClear();

		return transit.afterConnect(true).catch(protectReject).then(() => {
			expect(transit.makeSubscriptions).toHaveBeenCalledTimes(0);
			expect(transit.discoverNodes).toHaveBeenCalledTimes(1);
			expect(resolver).toHaveBeenCalledTimes(1);
			expect(transit.__connectResolve).toBeNull();
			expect(transit.connected).toBe(true);
			expect(broker.broadcastLocal).toHaveBeenCalledTimes(1);
			expect(broker.broadcastLocal).toHaveBeenCalledWith("$transporter.connected");
		});
	});

});

describe("Test Transit.disconnect", () => {

	const broker = new ServiceBroker({ logger: false });
	const transporter = new FakeTransporter();
	const transit = new Transit(broker, transporter);

	transit.sendDisconnectPacket = jest.fn(() => Promise.resolve());
	broker.broadcastLocal = jest.fn();

	transit.connect();

	it("should call transporter disconnect & sendDisconnectPacket", () => {
		transporter.disconnect = jest.fn(() => {
			expect(transit.disconnecting).toBe(true);
			return Promise.resolve();
		});
		broker.broadcastLocal.mockClear();
		expect(transit.connected).toBe(true);
		expect(transit.disconnecting).toBe(false);
		return transit.disconnect().catch(protectReject).then(() => {
			expect(transporter.disconnect).toHaveBeenCalledTimes(1);
			expect(transit.sendDisconnectPacket).toHaveBeenCalledTimes(1);

			expect(broker.broadcastLocal).toHaveBeenCalledTimes(1);
			expect(broker.broadcastLocal).toHaveBeenCalledWith("$transporter.disconnected", { graceFul: true });

			expect(transit.connected).toBe(false);
			expect(transit.disconnecting).toBe(false);
		});
	});

});

describe("Test Transit.ready", () => {

	const broker = new ServiceBroker({ logger: false });
	const transporter = new FakeTransporter();
	const transit = new Transit(broker, transporter);

	transit.sendNodeInfo = jest.fn(() => Promise.resolve());

	it("should not call sendNodeInfo if not connected", () => {
		expect(transit.isReady).toBe(false);
		expect(transit.connected).toBe(false);

		transit.ready();

		expect(transit.sendNodeInfo).toHaveBeenCalledTimes(0);
		expect(transit.isReady).toBe(false);
	});

	it("should call sendNodeInfo if connected", () => {
		transit.connected = true;
		expect(transit.isReady).toBe(false);

		transit.ready();

		expect(transit.sendNodeInfo).toHaveBeenCalledTimes(1);
		expect(transit.isReady).toBe(true);
	});

});

describe("Test Transit.sendDisconnectPacket", () => {

	const broker = new ServiceBroker({ logger: false, nodeID: "node1", transporter: new FakeTransporter() });
	const transit = broker.transit;

	transit.publish = jest.fn(() => Promise.resolve());

	it("should call publish iwth correct params", () => {
		return transit.sendDisconnectPacket().catch(protectReject).then(() => {
			expect(transit.publish).toHaveBeenCalledTimes(1);
			expect(transit.publish).toHaveBeenCalledWith(jasmine.any(P.Packet));
			const packet = transit.publish.mock.calls[0][0];
			expect(packet.type).toBe(P.PACKET_DISCONNECT);
			expect(packet.payload).toEqual({});
		});
	});

});

describe("Test Transit.makeSubscriptions", () => {

	const broker = new ServiceBroker({ logger: false, nodeID: "node1", transporter: new FakeTransporter() });
	const transit = broker.transit;

	transit.tx.makeSubscriptions = jest.fn(() => Promise.resolve());

	it("should call makeSubscriptions of transporter with all topics", () => {
		return transit.makeSubscriptions().catch(protectReject).then(() => {
			expect(transit.tx.makeSubscriptions).toHaveBeenCalledTimes(1);
			expect(transit.tx.makeSubscriptions).toHaveBeenCalledWith([
				{"cmd": "EVENT",	"nodeID": "node1" },
				{"cmd": "REQ",		"nodeID": "node1" },
				{"cmd": "RES",		"nodeID": "node1" },
				{"cmd": "DISCOVER" },
				{"cmd": "DISCOVER",	"nodeID": "node1" },
				{"cmd": "INFO" },
				{"cmd": "INFO",		"nodeID": "node1" },
				{"cmd": "DISCONNECT" },
				{"cmd": "HEARTBEAT" },
				{"cmd": "PING"},
				{"cmd": "PING",		"nodeID": "node1" },
				{"cmd": "PONG",		"nodeID": "node1" }
			]);
		});
	});

});

describe("Test Transit.sendBroadcastEvent", () => {

	const broker = new ServiceBroker({ logger: false, nodeID: "node1", transporter: new FakeTransporter() });
	const transit = broker.transit;

	transit.publish = jest.fn(() => Promise.resolve());

	it("should call publish with correct params and without groups", () => {
		const user = { id: 5, name: "Jameson" };
		transit.sendBroadcastEvent("node2", "user.created", user);
		expect(transit.publish).toHaveBeenCalledTimes(1);
		const packet = transit.publish.mock.calls[0][0];
		expect(packet).toBeInstanceOf(P.Packet);
		expect(packet.type).toBe(P.PACKET_EVENT);
		expect(packet.target).toBe("node2");
		expect(packet.payload.event).toBe("user.created");
		expect(packet.payload.data).toBe(user);
		expect(packet.payload.groups).toBeUndefined();
		expect(packet.payload.broadcast).toBe(true);
	});

	it("should call publish with correct params and with groups", () => {
		transit.publish.mockClear();
		const user = { id: 5, name: "Jameson" };
		transit.sendBroadcastEvent("node2", "user.created", user, ["mail", "payment"]);
		expect(transit.publish).toHaveBeenCalledTimes(1);
		const packet = transit.publish.mock.calls[0][0];
		expect(packet).toBeInstanceOf(P.Packet);
		expect(packet.type).toBe(P.PACKET_EVENT);
		expect(packet.target).toBe("node2");
		expect(packet.payload.event).toBe("user.created");
		expect(packet.payload.data).toBe(user);
		expect(packet.payload.groups).toEqual(["mail", "payment"]);
		expect(packet.payload.broadcast).toBe(true);
	});

});

describe("Test Transit.sendBalancedEvent", () => {

	const broker = new ServiceBroker({ logger: false, nodeID: "node1", transporter: new FakeTransporter() });
	const transit = broker.transit;

	transit.publish = jest.fn(() => Promise.resolve());

	it("should call publish with correct params", () => {
		const user = { id: 5, name: "Jameson" };
		transit.sendBalancedEvent("user.created", user, {
			"node-2": ["users", "payments"],
			"node-4": ["mail"]
		});
		expect(transit.publish).toHaveBeenCalledTimes(2);

		const packet1 = transit.publish.mock.calls[0][0];
		expect(packet1).toBeInstanceOf(P.Packet);
		expect(packet1.type).toBe(P.PACKET_EVENT);
		expect(packet1.target).toBe("node-2");
		expect(packet1.payload.event).toBe("user.created");
		expect(packet1.payload.data).toBe(user);
		expect(packet1.payload.groups).toEqual(["users", "payments"]);
		expect(packet1.payload.broadcast).toBe(false);

		const packet2 = transit.publish.mock.calls[1][0];
		expect(packet2).toBeInstanceOf(P.Packet);
		expect(packet2.type).toBe(P.PACKET_EVENT);
		expect(packet2.target).toBe("node-4");
		expect(packet2.payload.event).toBe("user.created");
		expect(packet2.payload.data).toBe(user);
		expect(packet2.payload.groups).toEqual(["mail"]);
		expect(packet2.payload.broadcast).toBe(false);
	});

});

describe("Test Transit.sendEventToGroups", () => {

	const broker = new ServiceBroker({ logger: false, nodeID: "node1", transporter: new FakeTransporter() });
	const transit = broker.transit;

	transit.publish = jest.fn(() => Promise.resolve());

	it("should call publish with groups", () => {
		transit.publish.mockClear();
		const user = { id: 5, name: "Jameson" };
		transit.sendEventToGroups("user.created", user, ["users", "mail"]);
		expect(transit.publish).toHaveBeenCalledTimes(1);
		const packet = transit.publish.mock.calls[0][0];
		expect(packet).toBeInstanceOf(P.Packet);
		expect(packet.type).toBe(P.PACKET_EVENT);
		expect(packet.target).toBeNull();
		expect(packet.payload.event).toBe("user.created");
		expect(packet.payload.data).toBe(user);
		expect(packet.payload.groups).toEqual(["users", "mail"]);
		expect(packet.payload.broadcast).toBe(false);
	});
});

describe("Test Transit.messageHandler", () => {

	let broker;
	let transit;

	// transit.subscribe = jest.fn();

	beforeEach(() => {
		broker = new ServiceBroker({ logger: false, nodeID: "node1", transporter: new FakeTransporter() });
		transit = broker.transit;
	});

	it("should throw Error if msg not valid", () => {
		expect(transit.stat.packets.received).toBe(0);
		expect(transit.messageHandler("EVENT")).toBe(false);
	});

	it("should throw Error if version mismatch", () => {
		expect(transit.messageHandler("EVENT", { payload: {} })).toBe(false);
	});

	it("should throw Error if version mismatch", () => {
		expect(transit.messageHandler("EVENT", { payload: { ver: "1"} })).toBe(false);
	});

	it("should call _requestHandler if topic is 'REQ' ", () => {
		transit._requestHandler = jest.fn();

		let payload = { ver: "3", sender: "remote", action: "posts.find", id: "123", params: { limit: 5 }, meta: { b: 100 }, parentID: "555", level: 5, metrics: true, requestID: "123456", timeout: 567 };
		transit.messageHandler("REQ", { payload });

		expect(transit._requestHandler).toHaveBeenCalledTimes(1);
		expect(transit._requestHandler).toHaveBeenCalledWith(payload);
	});

	it("should call _requestHandler if topic is 'REQ' && sender is itself", () => {
		transit._requestHandler = jest.fn();

		let payload = { ver: "3", sender: broker.nodeID, action: "posts.find", id: "123", params: { limit: 5 }, meta: { b: 100 }, parentID: "555", level: 5, metrics: true, requestID: "123456", timeout: 567 };
		transit.messageHandler("REQ", { payload });

		expect(transit._requestHandler).toHaveBeenCalledTimes(1);
		expect(transit._requestHandler).toHaveBeenCalledWith(payload);
	});

	it("should call _responseHandler if topic is 'RES' ", () => {
		transit._responseHandler = jest.fn();

		let payload = { ver: "3", sender: "remote", id: "12345" };
		transit.messageHandler("RES", { payload });

		expect(transit._responseHandler).toHaveBeenCalledTimes(1);
		expect(transit._responseHandler).toHaveBeenCalledWith(payload);
	});

	it("should call _responseHandler if topic is 'RES' && sender is itself", () => {
		transit._responseHandler = jest.fn();

		let payload = { ver: "3", sender: broker.nodeID, id: "12345" };
		transit.messageHandler("RES", { payload });

		expect(transit._responseHandler).toHaveBeenCalledTimes(1);
		expect(transit._responseHandler).toHaveBeenCalledWith(payload);
	});

	it("should call __eventHandler if topic is 'EVENT' ", () => {
		transit._eventHandler = jest.fn();

		let payload = { ver: "3", sender: "remote", event: "user.created", data: "John Doe" };
		transit.messageHandler("EVENT", { payload });

		expect(transit._eventHandler).toHaveBeenCalledTimes(1);
		expect(transit._eventHandler).toHaveBeenCalledWith(payload);
	});

	it("should call __eventHandler if topic is 'EVENT' && sender is itself", () => {
		transit._eventHandler = jest.fn();

		let payload = { ver: "3", sender: broker.nodeID, event: "user.created", data: "John Doe" };
		transit.messageHandler("EVENT", { payload });

		expect(transit._eventHandler).toHaveBeenCalledTimes(1);
		expect(transit._eventHandler).toHaveBeenCalledWith(payload);
	});

	it("should call broker.processNodeInfo & sendNodeInfo if topic is 'DISCOVER' ", () => {
		broker.registry.nodes.processNodeInfo = jest.fn();
		transit.sendNodeInfo = jest.fn();

		let payload = { ver: "3", sender: "remote", services: JSON.stringify([]) };
		transit.messageHandler("DISCOVER", { payload });
		expect(transit.sendNodeInfo).toHaveBeenCalledTimes(1);
		expect(transit.sendNodeInfo).toHaveBeenCalledWith("remote");
	});

	it("should call broker.registry.nodes.processNodeInfo if topic is 'INFO' ", () => {
		broker.registry.nodes.processNodeInfo = jest.fn();

		let payload = { ver: "3", sender: "remote", services: [] };
		transit.messageHandler("INFO", { payload });

		expect(broker.registry.nodes.processNodeInfo).toHaveBeenCalledTimes(1);
		expect(broker.registry.nodes.processNodeInfo).toHaveBeenCalledWith(payload);
	});

	it("should call broker.registry.nodes.disconnected if topic is 'DISCONNECT' ", () => {
		broker.registry.nodes.disconnected = jest.fn();

		let payload = { ver: "3", sender: "remote" };
		transit.messageHandler("DISCONNECT", { payload });

		expect(broker.registry.nodes.disconnected).toHaveBeenCalledTimes(1);
		expect(broker.registry.nodes.disconnected).toHaveBeenCalledWith(payload.sender, false);
	});

	it("should call broker.registry.nodes.heartbeat if topic is 'HEARTBEAT' ", () => {
		broker.registry.nodes.heartbeat = jest.fn();

		let payload = { ver: "3", sender: "remote", cpu: 100 };
		transit.messageHandler("HEARTBEAT", { payload });

		expect(broker.registry.nodes.heartbeat).toHaveBeenCalledTimes(1);
		expect(broker.registry.nodes.heartbeat).toHaveBeenCalledWith(payload);
	});

	it("should call broker.registry.nodes.heartbeat if topic is 'PING' ", () => {
		transit.sendPong = jest.fn();

		let payload = { ver: "3", sender: "remote", time: 1234567 };
		transit.messageHandler("PING", { payload });

		expect(transit.sendPong).toHaveBeenCalledTimes(1);
		expect(transit.sendPong).toHaveBeenCalledWith(payload);
	});

	it("should call broker.registry.nodes.heartbeat if topic is 'PONG' ", () => {
		transit.processPong = jest.fn();

		let payload = { ver: "3", sender: "remote", time: 1234567, arrived: 7654321 };
		transit.messageHandler("PONG", { payload });

		expect(transit.processPong).toHaveBeenCalledTimes(1);
		expect(transit.processPong).toHaveBeenCalledWith(payload);
	});

	it("should skip processing if sender is itself", () => {
		transit.sendPong = jest.fn();

		let payload = { ver: "3", sender: broker.nodeID, time: 1234567 };
		transit.messageHandler("PING", { payload });

		expect(transit.sendPong).toHaveBeenCalledTimes(0);
	});

});

describe("Test Transit._requestHandler", () => {

	const broker = new ServiceBroker({ logger: false, nodeID: "node1", transporter: new FakeTransporter(), trackContext: true });
	const transit = broker.transit;
	broker.started = true;

	transit.sendResponse = jest.fn(() => Promise.resolve());

	let ep = {
		id: broker.nodeID,
		local: true,
		action: {
			name: "posts.find",
			service: {
				name: "posts",
				_addActiveContext: jest.fn()
			}
		}
	};

	it("should call broker._handleRemoteRequest & sendResponse with result", () => {
		let response = [1, 5, 8];
		broker._getLocalActionEndpoint = jest.fn(() => ep);
		broker._handleRemoteRequest = jest.fn(() => Promise.resolve(response));

		let payload = { ver: "3", sender: "remote", action: "posts.find", id: "123", params: { limit: 5 }, meta: { b: 100 }, parentID: "555", level: 5, metrics: true, requestID: "123456", timeout: 567 };

		return transit._requestHandler(payload).catch(protectReject).then(() => {

			expect(broker._handleRemoteRequest).toHaveBeenCalledTimes(1);
			const ctx = broker._handleRemoteRequest.mock.calls[0][0];
			expect(broker._handleRemoteRequest).toHaveBeenCalledWith(ctx, ep);

			// Check context props
			expect(ctx).toBeInstanceOf(Context);
			expect(ctx.id).toBe("123");
			expect(ctx.parentID).toBe("555");
			expect(ctx.requestID).toBe("123456");
			expect(ctx.action.name).toBe("posts.find");
			expect(ctx.params).toEqual({ limit: 5 });
			expect(ctx.meta).toEqual({ b: 100 });
			expect(ctx.metrics).toBe(true);
			expect(ctx.level).toBe(5);
			expect(ctx.timeout).toBe(567);
			expect(ctx.tracked).toBe(true);

			expect(transit.sendResponse).toHaveBeenCalledTimes(1);
			expect(transit.sendResponse).toHaveBeenCalledWith("remote", "123", { b: 100 }, [1, 5, 8], null);
		});
	});

	it("should call broker._handleRemoteRequest & sendResponse with error", () => {
		transit.sendResponse.mockClear();
		broker._handleRemoteRequest = jest.fn(() => Promise.reject(new E.ValidationError("Not valid params")));

		let payload = { ver: "3", sender: "remote", action: "posts.create", id: "123", params: { title: "Hello" }, meta: { b: 100 } };
		return transit._requestHandler(payload).then(protectReject).catch(() => {

			expect(broker._handleRemoteRequest).toHaveBeenCalledTimes(1);
			const ctx = broker._handleRemoteRequest.mock.calls[0][0];
			expect(broker._handleRemoteRequest).toHaveBeenCalledWith(ctx, ep);

			// Check context props
			expect(ctx).toBeInstanceOf(Context);
			expect(ctx.id).toBe("123");
			expect(ctx.params).toEqual({"title": "Hello"});
			expect(ctx.meta).toEqual({ b: 100 });

			expect(transit.sendResponse).toHaveBeenCalledTimes(1);
			expect(transit.sendResponse).toHaveBeenCalledWith("remote", "123", { b: 100 }, null, jasmine.any(E.ValidationError));
		});
	});

	it("should call sendResponse with error if no endpoint", () => {
		transit.sendResponse.mockClear();
		broker._getLocalActionEndpoint = jest.fn(() => { throw new E.ServiceNotFoundError("posts.find", broker.nodeID); });
		broker._handleRemoteRequest = jest.fn(() => Promise.reject(new E.ValidationError("Not valid params")));

		let payload = { ver: "3", sender: "remote", action: "posts.create", id: "123", params: { title: "Hello" }, meta: { b: 100 } };
		return transit._requestHandler(payload).then(protectReject).catch(() => {

			expect(broker._handleRemoteRequest).toHaveBeenCalledTimes(0);
			expect(transit.sendResponse).toHaveBeenCalledTimes(1);
			expect(transit.sendResponse).toHaveBeenCalledWith("remote", "123", { b: 100 }, null, jasmine.any(E.ServiceNotFoundError));
		});
	});

	it("should call sendResponse with error if broker stopped", () => {
		broker.started = false;

		broker._getLocalActionEndpoint.mockClear();
		broker._handleRemoteRequest.mockClear();
		transit.sendResponse.mockClear();

		let payload = { ver: "3", sender: "remote", action: "posts.create", id: "123", params: { title: "Hello" }, meta: { b: 100 } };
		return transit._requestHandler(payload).then(protectReject).catch(() => {
			expect(broker._getLocalActionEndpoint).toHaveBeenCalledTimes(0);
			expect(broker._handleRemoteRequest).toHaveBeenCalledTimes(0);
			expect(transit.sendResponse).toHaveBeenCalledTimes(1);
			expect(transit.sendResponse).toHaveBeenCalledWith("remote", "123", { b: 100 }, null, jasmine.any(E.ServiceNotAvailable));
		});
	});
});

describe("Test Transit._responseHandler", () => {

	const broker = new ServiceBroker({ logger: false, nodeID: "node1", transporter: new FakeTransporter() });
	const transit = broker.transit;

	let id = "12345";

	it("should not call resolve or reject if pending req is not exists", () => {
		let req = { resolve: jest.fn(), reject: jest.fn() };
		let payload = { ver: "3", sender: "remote", id };

		transit._responseHandler(payload);
		expect(req.resolve).toHaveBeenCalledTimes(0);
		expect(req.reject).toHaveBeenCalledTimes(0);

	});

	it("should call resolve with data", () => {
		let data = { id: 5, name: "John" };
		let req = {
			action: { name: "posts.find" },
			ctx: { nodeID: null },
			resolve: jest.fn(() => Promise.resolve()),
			reject: jest.fn(() => Promise.resolve())
		};
		transit.pendingRequests.set(id, req);

		let payload = { ver: "3", sender: "remote", id, success: true, data };
		transit._responseHandler(payload);
		expect(req.resolve).toHaveBeenCalledTimes(1);
		expect(req.resolve).toHaveBeenCalledWith(data);
		expect(req.reject).toHaveBeenCalledTimes(0);
		expect(req.ctx.nodeID).toBe("remote");

		expect(transit.pendingRequests.size).toBe(0);

	});

	it("should call reject with error", () => {
		let err;
		let req = {
			action: { name: "posts.find" },
			ctx: { nodeID: null },
			resolve: jest.fn(),
			reject: jest.fn(e => err = e)
		};
		transit.pendingRequests.set(id, req);

		let payload = { ver: "3", sender: "remote", id, success: false, error: {
			name: "E.ValidationError",
			code: 422,
			retryable: true,
			data: { a: 5 },
			stack: "STACK-TRACE"
		}};

		transit._responseHandler(payload);
		expect(req.reject).toHaveBeenCalledTimes(1);
		expect(req.reject).toHaveBeenCalledWith(err);
		expect(req.resolve).toHaveBeenCalledTimes(0);
		expect(req.ctx.nodeID).toBe("remote");

<<<<<<< HEAD
		expect(err.name).toBe("E.ValidationError");
=======
		expect(err).toBeInstanceOf(Error);
		expect(err.name).toBe("ValidationError");
>>>>>>> fcfd4827
		expect(err.code).toBe(422);
		expect(err.retryable).toBe(true);
		expect(err.data).toEqual({ a: 5 });
		expect(err.stack).toBe("STACK-TRACE");
		expect(err.nodeID).toBe("remote");

		expect(transit.pendingRequests.size).toBe(0);

	});
});

describe("Test Transit._eventHandler", () => {

	const broker = new ServiceBroker({ logger: false, nodeID: "node1", transporter: new FakeTransporter() });
	const transit = broker.transit;

	broker.emitLocalServices = jest.fn();
	it("should create packet", () => {
		transit._eventHandler({
			event: "user.created",
			data: { a: 5 },
			groups: ["users"],
			sender: "node-1",
			broadcast: true
		});

		expect(broker.emitLocalServices).toHaveBeenCalledTimes(1);
		expect(broker.emitLocalServices).toHaveBeenCalledWith("user.created", {"a": 5}, ["users"], "node-1", true);
	});

});

describe("Test Transit.request", () => {

	const broker = new ServiceBroker({ logger: false, nodeID: "node1", transporter: new FakeTransporter() });
	const transit = broker.transit;

	it("should create packet", () => {
		let ctx = new Context(broker, { name: "users.find" });
		ctx.nodeID = "remote";
		ctx.params = { a: 5 };
		ctx.meta = {
			user: {
				id: 5,
				roles: [ "user" ]
			}
		},
		ctx.timeout = 500;
		ctx.id = "12345";
		ctx.requestID = "1111";

		transit.publish = jest.fn(() => {
			let req = transit.pendingRequests.get("12345");
			return req.resolve(req);
		});

		return transit.request(ctx).catch(protectReject).then(req => {
			expect(transit.pendingRequests.size).toBe(1);
			expect(transit.publish).toHaveBeenCalledTimes(1);

			const packet = transit.publish.mock.calls[0][0];
			expect(packet).toBeInstanceOf(P.Packet);
			expect(packet.type).toBe(P.PACKET_REQUEST);
			expect(packet.payload.id).toBe("12345");
			expect(packet.payload.requestID).toBe("1111");
			expect(packet.payload.action).toBe("users.find");
			expect(packet.payload.params).toBe(ctx.params);
			expect(packet.payload.meta).toBe(ctx.meta);
			expect(packet.payload.timeout).toBe(500);

			expect(req.ctx).toBe(ctx);
			expect(req.resolve).toBeInstanceOf(Function);
			expect(req.reject).toBeInstanceOf(Function);
		});

	});

});

describe("Test Transit.sendResponse", () => {

	const broker = new ServiceBroker({ logger: false, nodeID: "node1", transporter: new FakeTransporter() });
	const transit = broker.transit;

	transit.publish = jest.fn(() => Promise.resolve());

	const meta = { headers: ["header"] };
	it("should call publish with the data", () => {
		const data = { id: 1, name: "John Doe" };
		transit.sendResponse("node2", "12345", meta, data);
		expect(transit.publish).toHaveBeenCalledTimes(1);
		const packet = transit.publish.mock.calls[0][0];
		expect(packet).toBeInstanceOf(P.Packet);
		expect(packet.type).toBe(P.PACKET_RESPONSE);
		expect(packet.target).toBe("node2");
		expect(packet.payload.id).toBe("12345");
		expect(packet.payload.meta).toBe(meta);
		expect(packet.payload.success).toBe(true);
		expect(packet.payload.data).toBe(data);
	});

	it("should call publish with the error", () => {
		transit.publish.mockClear();
		transit.sendResponse("node2", "12345", meta, null, new E.ValidationError("Not valid params", "ERR_INVALID_A_PARAM", { a: "Too small" }));
		expect(transit.publish).toHaveBeenCalledTimes(1);
		const packet = transit.publish.mock.calls[0][0];
		expect(packet).toBeInstanceOf(P.Packet);
		expect(packet.type).toBe(P.PACKET_RESPONSE);
		expect(packet.target).toBe("node2");
		expect(packet.payload.id).toBe("12345");
		expect(packet.payload.meta).toBe(meta);
		expect(packet.payload.success).toBe(false);
		expect(packet.payload.data).toBeNull();
		expect(packet.payload.error).toBeDefined();
		expect(packet.payload.error.name).toBe("ValidationError");
		expect(packet.payload.error.message).toBe("Not valid params");
		expect(packet.payload.error.code).toBe(422);
		expect(packet.payload.error.type).toBe("ERR_INVALID_A_PARAM");
		expect(packet.payload.error.nodeID).toBe("node1");
		expect(packet.payload.error.data).toEqual({ a: "Too small" });
	});

});

describe("Test Transit.removePendingRequestByNodeID", () => {

	const broker = new ServiceBroker({ logger: false, nodeID: "node1", transporter: new FakeTransporter() });
	const transit = broker.transit;

	transit.publish = jest.fn(() => Promise.resolve());

	const resolve = jest.fn();
	const reject = jest.fn();
	const ctx = new Context(broker, { name: "users.create"});
	ctx.id = 1;
	ctx.nodeID = "node2";

	const resolve2 = jest.fn();
	const reject2 = jest.fn();
	const ctx2 = new Context(broker, { name: "users.create"});
	ctx.id = 2;
	ctx2.nodeID = "node3";

	it("should add to pendingRequest list", () => {
		expect(transit.pendingRequests.size).toBe(0);

		transit._sendRequest(ctx, resolve, reject);
		expect(transit.pendingRequests.size).toBe(1);

		transit._sendRequest(ctx2, resolve2, reject2);
		expect(transit.pendingRequests.size).toBe(2);
	});

	it("should not remove if call with other nodeID", () => {
		transit.removePendingRequestByNodeID("node1");
		expect(transit.pendingRequests.size).toBe(2);
	});

	it("should reject pending orders by nodeID", () => {
		transit.removePendingRequestByNodeID("node2");
		expect(transit.pendingRequests.size).toBe(1);
		expect(resolve).toHaveBeenCalledTimes(0);
		expect(resolve2).toHaveBeenCalledTimes(0);
		expect(reject).toHaveBeenCalledTimes(1);
		expect(reject).toHaveBeenCalledWith(jasmine.any(E.RequestRejected));
	});

	it("should reject pending orders by nodeID #2", () => {
		transit.removePendingRequestByNodeID("node3");
		expect(transit.pendingRequests.size).toBe(0);
		expect(resolve2).toHaveBeenCalledTimes(0);
		expect(reject2).toHaveBeenCalledTimes(1);
		expect(reject2).toHaveBeenCalledWith(jasmine.any(E.RequestRejected));
	});

});

describe("Test Transit.discoverNodes", () => {

	const broker = new ServiceBroker({ logger: false, nodeID: "node1", transporter: new FakeTransporter() });
	const transit = broker.transit;

	transit.publish = jest.fn(() => Promise.resolve());

	it("should call publish with correct params", () => {
		transit.discoverNodes();
		expect(transit.publish).toHaveBeenCalledTimes(1);
		const packet = transit.publish.mock.calls[0][0];
		expect(packet).toBeInstanceOf(P.Packet);
		expect(packet.type).toBe(P.PACKET_DISCOVER);
		expect(packet.payload).toEqual({});
	});

});

describe("Test Transit.discoverNode", () => {

	const broker = new ServiceBroker({ logger: false, nodeID: "node1", transporter: new FakeTransporter() });
	const transit = broker.transit;

	transit.publish = jest.fn(() => Promise.resolve());

	it("should call publish with correct params", () => {
		transit.discoverNode("node-2");
		expect(transit.publish).toHaveBeenCalledTimes(1);
		const packet = transit.publish.mock.calls[0][0];
		expect(packet).toBeInstanceOf(P.Packet);
		expect(packet.type).toBe(P.PACKET_DISCOVER);
		expect(packet.target).toBe("node-2");
		expect(packet.payload).toEqual({});
	});

});

describe("Test Transit.sendNodeInfo", () => {

	const broker = new ServiceBroker({ logger: false, nodeID: "node1", transporter: new FakeTransporter(), internalServices: false });
	const transit = broker.transit;
	broker.getLocalNodeInfo = jest.fn(() => ({
		id: "node2",
		services: []
	}));

	transit.tx.makeBalancedSubscriptions = jest.fn(() => Promise.resolve());
	transit.publish = jest.fn(() => Promise.resolve());

	it("should not call publish while not connected", () => {
		return transit.sendNodeInfo("node2").then(() => {
			expect(transit.publish).toHaveBeenCalledTimes(0);
			expect(broker.getLocalNodeInfo).toHaveBeenCalledTimes(0);
		});
	});

	it("should not call publish while not ready", () => {
		transit.connected = true;
		return transit.sendNodeInfo("node2").then(() => {
			expect(transit.publish).toHaveBeenCalledTimes(0);
			expect(broker.getLocalNodeInfo).toHaveBeenCalledTimes(0);
		});
	});

	it("should call publish with correct params if has nodeID", () => {
		transit.isReady = true;
		return transit.sendNodeInfo("node2").then(() => {
			expect(transit.tx.makeBalancedSubscriptions).toHaveBeenCalledTimes(0);
			expect(transit.publish).toHaveBeenCalledTimes(1);
			expect(broker.getLocalNodeInfo).toHaveBeenCalledTimes(1);
			const packet = transit.publish.mock.calls[0][0];
			expect(packet).toBeInstanceOf(P.Packet);
			expect(packet.type).toBe(P.PACKET_INFO);
			expect(packet.target).toBe("node2");
			expect(packet.payload.services).toEqual([]);
		});
	});

	it("should call publish with correct params if has no nodeID", () => {
		transit.publish.mockClear();
		broker.getLocalNodeInfo.mockClear();

		return transit.sendNodeInfo().then(() => {
			expect(transit.tx.makeBalancedSubscriptions).toHaveBeenCalledTimes(1);
			expect(transit.publish).toHaveBeenCalledTimes(1);
			expect(broker.getLocalNodeInfo).toHaveBeenCalledTimes(1);
			const packet = transit.publish.mock.calls[0][0];
			expect(packet).toBeInstanceOf(P.Packet);
			expect(packet.type).toBe(P.PACKET_INFO);
			expect(packet.target).toBe();
			expect(packet.payload.services).toEqual([]);
		});
	});

});

describe("Test Transit.sendPing", () => {

	const broker = new ServiceBroker({ logger: false, nodeID: "node-1", transporter: new FakeTransporter() });
	const transit = broker.transit;

	transit.publish = jest.fn(() => Promise.resolve());

	it("should call publish with correct params", () => {
		transit.sendPing("node-2");
		expect(transit.publish).toHaveBeenCalledTimes(1);
		const packet = transit.publish.mock.calls[0][0];
		expect(packet).toBeInstanceOf(P.Packet);
		expect(packet.type).toBe(P.PACKET_PING);
		expect(packet.target).toBe("node-2");
		expect(packet.payload).toEqual({ time: jasmine.any(Number) });
	});

});

describe("Test Transit.sendPong", () => {

	const broker = new ServiceBroker({ logger: false, nodeID: "node-1", transporter: new FakeTransporter() });
	const transit = broker.transit;

	transit.publish = jest.fn(() => Promise.resolve());

	it("should call publish with correct params", () => {
		transit.sendPong({ sender: "node-2", time: 123456 });
		expect(transit.publish).toHaveBeenCalledTimes(1);
		const packet = transit.publish.mock.calls[0][0];
		expect(packet).toBeInstanceOf(P.Packet);
		expect(packet.type).toBe(P.PACKET_PONG);
		expect(packet.target).toBe("node-2");
		expect(packet.payload).toEqual({ time: 123456, arrived: jasmine.any(Number) });
	});

});

describe("Test Transit.processPong", () => {

	const broker = new ServiceBroker({ logger: false, nodeID: "node-1", transporter: new FakeTransporter() });
	const transit = broker.transit;

	broker.broadcastLocal = jest.fn();

	it("should call broadcastLocal with ping result", () => {
		let now = Date.now();
		transit.processPong({ sender: "node-2", arrived: now, time: now - 500 });

		expect(broker.broadcastLocal).toHaveBeenCalledTimes(1);
		expect(broker.broadcastLocal).toHaveBeenCalledWith("$node.pong", {"elapsedTime": jasmine.any(Number), "nodeID": "node-2", "timeDiff": jasmine.any(Number)});
	});

});

describe("Test Transit.sendHeartbeat", () => {

	const broker = new ServiceBroker({ logger: false, nodeID: "node1", transporter: new FakeTransporter() });
	const transit = broker.transit;

	transit.publish = jest.fn(() => Promise.resolve());

	it("should call publish with correct params", () => {
		transit.sendHeartbeat({ cpu: 12 });
		expect(transit.publish).toHaveBeenCalledTimes(1);
		const packet = transit.publish.mock.calls[0][0];
		expect(packet).toBeInstanceOf(P.Packet);
		expect(packet.type).toBe(P.PACKET_HEARTBEAT);
		expect(packet.payload.cpu).toBe(12);
	});

});

describe("Test Transit.subscribe", () => {

	const broker = new ServiceBroker({ logger: false, nodeID: "node1", transporter: new FakeTransporter() });
	const transit = broker.transit;
	const transporter = transit.tx;

	transporter.subscribe = jest.fn();

	it("should call transporter.subscribe", () => {
		transit.subscribe("REQ", "node-2");
		expect(transporter.subscribe).toHaveBeenCalledTimes(1);
		expect(transporter.subscribe).toHaveBeenCalledWith("REQ", "node-2");
	});

});

describe("Test Transit.publish", () => {

	const broker = new ServiceBroker({ logger: false, nodeID: "node1", transporter: new FakeTransporter() });
	const transit = broker.transit;
	const transporter = transit.tx;

	transporter.prepublish = jest.fn();
	broker.serializer.serialize = jest.fn(o => JSON.stringify(o));

	it("should call transporter.prepublish", () => {
		expect(transit.stat.packets.sent).toBe(0);
		let packet = new P.Packet(P.PACKET_EVENT);
		transit.publish(packet);
		expect(transporter.prepublish).toHaveBeenCalledTimes(1);
		const p = transporter.prepublish.mock.calls[0][0];
		expect(p).toBe(packet);
		expect(transit.stat.packets.sent).toBe(1);
	});

	it("should call transporter.prepublish after subscribing", () => {
		transporter.prepublish.mockClear();
		transit.stat.packets.sent = 0;
		let resolve;
		transit.subscribing = new Promise(r => resolve = r);

		expect(transit.stat.packets.sent).toBe(0);

		let packet = new P.Packet(P.PACKET_EVENT);
		let p = transit.publish(packet);

		expect(transporter.prepublish).toHaveBeenCalledTimes(0);
		resolve();

		return p.catch(protectReject).then(() => {
			expect(transporter.prepublish).toHaveBeenCalledTimes(1);
			const p = transporter.prepublish.mock.calls[0][0];
			expect(p).toBe(packet);
			expect(transit.stat.packets.sent).toBe(1);
		});
	});

});
<|MERGE_RESOLUTION|>--- conflicted
+++ resolved
@@ -653,7 +653,7 @@
 		transit.pendingRequests.set(id, req);
 
 		let payload = { ver: "3", sender: "remote", id, success: false, error: {
-			name: "E.ValidationError",
+			name: "ValidationError",
 			code: 422,
 			retryable: true,
 			data: { a: 5 },
@@ -666,12 +666,8 @@
 		expect(req.resolve).toHaveBeenCalledTimes(0);
 		expect(req.ctx.nodeID).toBe("remote");
 
-<<<<<<< HEAD
-		expect(err.name).toBe("E.ValidationError");
-=======
 		expect(err).toBeInstanceOf(Error);
 		expect(err.name).toBe("ValidationError");
->>>>>>> fcfd4827
 		expect(err.code).toBe(422);
 		expect(err.retryable).toBe(true);
 		expect(err.data).toEqual({ a: 5 });
